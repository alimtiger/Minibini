--- conflicted
+++ resolved
@@ -50,11 +50,7 @@
   "model": "core.configuration",
   "pk": "estimate_counter",
   "fields": {
-<<<<<<< HEAD
-    "value": "5"
-=======
     "value": "6"
->>>>>>> 6232ed5f
   }
 },
 {
