--- conflicted
+++ resolved
@@ -1,151 +1,8 @@
 [
 {
-  "model": "auth.group",
+  "model": "core.user",
   "pk": 1,
   "fields": {
-<<<<<<< HEAD
-    "name": "Administrator",
-    "permissions": [
-      1,
-      2,
-      3,
-      4,
-      5,
-      6,
-      7,
-      8,
-      21,
-      22,
-      23,
-      24
-    ]
-  }
-},
-{
-  "model": "auth.group",
-  "pk": 2,
-  "fields": {
-    "name": "Manager",
-    "permissions": [
-      81,
-      82,
-      83,
-      84,
-      89,
-      90,
-      91,
-      92,
-      25,
-      26,
-      27,
-      28,
-      93,
-      94,
-      95,
-      96,
-      33,
-      34,
-      35,
-      36,
-      73,
-      74,
-      75,
-      76,
-      41,
-      42,
-      43,
-      44,
-      29,
-      30,
-      31,
-      32,
-      77,
-      78,
-      79,
-      80,
-      45,
-      46,
-      47,
-      48,
-      53,
-      54,
-      55,
-      56,
-      69,
-      70,
-      71,
-      72,
-      65,
-      66,
-      67,
-      68,
-      37,
-      38,
-      39,
-      40
-    ]
-  }
-},
-{
-  "model": "auth.group",
-  "pk": 3,
-  "fields": {
-    "name": "Employee",
-    "permissions": [
-      81,
-      82,
-      83,
-      84,
-      89,
-      90,
-      91,
-      92,
-      93,
-      94,
-      95,
-      96,
-      33,
-      34,
-      35,
-      36,
-      73,
-      74,
-      75,
-      76,
-      41,
-      42,
-      43,
-      44,
-      29,
-      30,
-      31,
-      32,
-      77,
-      78,
-      79,
-      80,
-      45,
-      46,
-      47,
-      48,
-      53,
-      54,
-      55,
-      56,
-      69,
-      70,
-      71,
-      72,
-      65,
-      66,
-      67,
-      68,
-      37,
-      38,
-      39,
-      40
-    ]
-=======
     "password": "pbkdf2_sha256$600000$fU1Q67TTryqZMFXst0Am34$4nPO2gad6tjKif5Ke3G1PE51yrNfRIg2nd1gTApUuQg=",
     "last_login": "2025-10-28T03:13:27.956Z",
     "is_superuser": true,
@@ -216,148 +73,90 @@
     "contact": null,
     "groups": [],
     "user_permissions": []
->>>>>>> cb18c2c0
-  }
-},
-{
-  "model": "core.configuration",
-<<<<<<< HEAD
+  }
+},
+{
+  "model": "core.configuration",
+  "pk": "bill_counter",
+  "fields": {
+    "value": "2"
+  }
+},
+{
+  "model": "core.configuration",
+  "pk": "bill_number_sequence",
+  "fields": {
+    "value": "B{year}-{counter:04d}"
+  }
+},
+{
+  "model": "core.configuration",
+  "pk": "est_expire_days",
+  "fields": {
+    "value": "30"
+  }
+},
+{
+  "model": "core.configuration",
+  "pk": "estimate_counter",
+  "fields": {
+    "value": "7"
+  }
+},
+{
+  "model": "core.configuration",
+  "pk": "estimate_number_sequence",
+  "fields": {
+    "value": "E{year}-{counter:04d}"
+  }
+},
+{
+  "model": "core.configuration",
+  "pk": "invoice_counter",
+  "fields": {
+    "value": "0"
+  }
+},
+{
+  "model": "core.configuration",
+  "pk": "invoice_number_sequence",
+  "fields": {
+    "value": "I{year}-{counter:04d}"
+  }
+},
+{
+  "model": "core.configuration",
+  "pk": "job_counter",
+  "fields": {
+    "value": "7"
+  }
+},
+{
+  "model": "core.configuration",
   "pk": "job_number_sequence",
-=======
-  "pk": "bill_counter",
+  "fields": {
+    "value": "J{year}-{counter:04d}"
+  }
+},
+{
+  "model": "core.configuration",
+  "pk": "po_counter",
   "fields": {
     "value": "2"
   }
 },
 {
   "model": "core.configuration",
-  "pk": "bill_number_sequence",
-  "fields": {
-    "value": "B{year}-{counter:04d}"
-  }
-},
-{
-  "model": "core.configuration",
-  "pk": "est_expire_days",
->>>>>>> cb18c2c0
-  "fields": {
-    "value": "J{year}-{counter:04d}"
-  }
-},
-{
-  "model": "core.configuration",
-  "pk": "job_counter",
-  "fields": {
-<<<<<<< HEAD
-    "value": "4"
-=======
-    "value": "7"
->>>>>>> cb18c2c0
-  }
-},
-{
-  "model": "core.configuration",
-  "pk": "estimate_number_sequence",
-  "fields": {
-    "value": "E{year}-{counter:04d}"
-  }
-},
-{
-  "model": "core.configuration",
-  "pk": "estimate_counter",
-  "fields": {
-    "value": "6"
-  }
-},
-{
-  "model": "core.configuration",
-  "pk": "invoice_number_sequence",
-  "fields": {
-    "value": "INV-{year}-{counter:04d}"
-  }
-},
-{
-  "model": "core.configuration",
-  "pk": "invoice_counter",
-  "fields": {
-<<<<<<< HEAD
-    "value": "0"
-=======
-    "value": "7"
->>>>>>> cb18c2c0
-  }
-},
-{
-  "model": "core.configuration",
   "pk": "po_number_sequence",
   "fields": {
     "value": "PO{year}-{counter:04d}"
   }
 },
 {
-  "model": "core.configuration",
-  "pk": "po_counter",
-  "fields": {
-    "value": "0"
-  }
-},
-{
-  "model": "core.configuration",
-<<<<<<< HEAD
-  "pk": "est_expire_days",
-  "fields": {
-    "value": "30"
-  }
-},
-{
-  "model": "core.user",
+  "model": "contacts.contact",
   "pk": 1,
   "fields": {
-    "password": "pbkdf2_sha256$600000$fU1Q67TTryqZMFXst0Am34$4nPO2gad6tjKif5Ke3G1PE51yrNfRIg2nd1gTApUuQg=",
-    "last_login": "2025-09-24T04:43:46.375Z",
-    "is_superuser": true,
-    "username": "dev_user",
-    "first_name": "Dev",
-    "last_name": "User",
-    "email": "dev@example.com",
-    "is_staff": true,
-    "is_active": true,
-    "date_joined": "2025-09-01T21:22:06.298Z",
-    "contact": null,
-    "groups": [],
-    "user_permissions": []
-  }
-},
-{
-  "model": "core.user",
-  "pk": 2,
-=======
-  "pk": "po_number_sequence",
->>>>>>> cb18c2c0
-  "fields": {
-    "password": "pbkdf2_sha256$870000$test$hash",
-    "last_login": null,
-    "is_superuser": false,
-    "username": "johnq_public",
-    "first_name": "John Q",
-    "last_name": "Public",
-    "email": "facilities@metrooffice.com",
-    "is_staff": false,
-    "is_active": true,
-    "date_joined": "2024-01-01T00:00:00Z",
-    "contact": 3,
-    "groups": [
-      3
-    ],
-    "user_permissions": []
-  }
-},
-{
-  "model": "contacts.contact",
-  "pk": 1,
-  "fields": {
-    "first_name": "Jane",
-    "last_name": "Doe",
+    "name": "Jane Doe",
     "email": "jane.doe@abcconstruction.com",
     "addr1": "123 Main St",
     "addr2": "",
@@ -376,8 +175,7 @@
   "model": "contacts.contact",
   "pk": 2,
   "fields": {
-    "first_name": "John",
-    "last_name": "Smith",
+    "name": "John Smith",
     "email": "john.smith@email.com",
     "addr1": "456 Oak Ave",
     "addr2": "",
@@ -396,9 +194,7 @@
   "model": "contacts.contact",
   "pk": 3,
   "fields": {
-    "first_name": "John",
-    "middle_initial": "Q",
-    "last_name": "Public",
+    "name": "John Q Public",
     "email": "facilities@metrooffice.com",
     "addr1": "789 Corporate Blvd",
     "addr2": "",
@@ -417,8 +213,7 @@
   "model": "contacts.contact",
   "pk": 4,
   "fields": {
-    "first_name": "Laura",
-    "last_name": "Ingalls",
+    "name": "Laura Ingalls",
     "email": "info@greenvalley.com",
     "addr1": "321 Valley Road",
     "addr2": "",
@@ -437,8 +232,7 @@
   "model": "contacts.contact",
   "pk": 5,
   "fields": {
-    "first_name": "Frank",
-    "last_name": "Gehry",
+    "name": "Frank Gehry",
     "email": "projects@industrialsolutions.com",
     "addr1": "654 Industrial Pkwy",
     "addr2": "",
@@ -457,8 +251,7 @@
   "model": "contacts.contact",
   "pk": 6,
   "fields": {
-    "first_name": "Piper",
-    "last_name": "Laurie",
+    "name": "Piper Laurie",
     "email": "orders@housingsupply.com",
     "addr1": "888 Supply Drive",
     "addr2": "",
@@ -477,8 +270,7 @@
   "model": "contacts.contact",
   "pk": 7,
   "fields": {
-    "first_name": "Joe",
-    "last_name": "Mama",
+    "name": "Joe Mamma",
     "email": "joe@joespizzeria.com",
     "addr1": "456 Pizza Avenue",
     "addr2": "",
@@ -494,17 +286,92 @@
   }
 },
 {
+  "model": "contacts.contact",
+  "pk": 8,
+  "fields": {
+    "name": "Elliott Sinnot",
+    "email": "esinnit@fakemoorenewton.com",
+    "addr1": "",
+    "addr2": "",
+    "addr3": "",
+    "city": "",
+    "municipality": "",
+    "postal_code": "",
+    "country_code": "",
+    "mobile_number": "",
+    "work_number": "",
+    "home_number": "",
+    "business": 7
+  }
+},
+{
+  "model": "contacts.contact",
+  "pk": 9,
+  "fields": {
+    "name": "Jack Moore",
+    "email": "jackmoore@fakemoorenewton.com",
+    "addr1": "",
+    "addr2": "",
+    "addr3": "",
+    "city": "San Leandro",
+    "municipality": "",
+    "postal_code": "",
+    "country_code": "",
+    "mobile_number": "",
+    "work_number": "",
+    "home_number": "",
+    "business": 7
+  }
+},
+{
+  "model": "contacts.contact",
+  "pk": 10,
+  "fields": {
+    "name": "Priscilla Whatsit",
+    "email": "priscilla@fakemoorenewton.com",
+    "addr1": "",
+    "addr2": "",
+    "addr3": "",
+    "city": "San Leandro",
+    "municipality": "",
+    "postal_code": "",
+    "country_code": "",
+    "mobile_number": "",
+    "work_number": "",
+    "home_number": "",
+    "business": 7
+  }
+},
+{
+  "model": "contacts.contact",
+  "pk": 11,
+  "fields": {
+    "name": "Jane Landlady",
+    "email": "jane@landlady.com",
+    "addr1": "",
+    "addr2": "",
+    "addr3": "",
+    "city": "",
+    "municipality": "",
+    "postal_code": "",
+    "country_code": "",
+    "mobile_number": "",
+    "work_number": "",
+    "home_number": "",
+    "business": 8
+  }
+},
+{
   "model": "contacts.business",
   "pk": 1,
   "fields": {
     "our_reference_code": "HS001",
     "business_name": "Housing Supply",
     "business_address": "888 Supply Drive, Industrial District, City, State 12350",
-    "business_phone": "555-7890",
+    "business_number": "BN-789012",
     "tax_exemption_number": "TEX-456789",
-    "website": "",
-    "terms": 1,
-    "default_contact": 6
+    "tax_cloud": "",
+    "terms": 1
   }
 },
 {
@@ -514,11 +381,10 @@
     "our_reference_code": "ABC001",
     "business_name": "ABC Construction Co.",
     "business_address": "123 Main St, Business District, City, State 12345",
-    "business_phone": "555-1234",
+    "business_number": "BN-123456",
     "tax_exemption_number": "TEX-123456",
-    "website": "",
-    "terms": 1,
-    "default_contact": 1
+    "tax_cloud": "",
+    "terms": 1
   }
 },
 {
@@ -528,11 +394,10 @@
     "our_reference_code": "MOC001",
     "business_name": "Metro Office Complex",
     "business_address": "789 Corporate Blvd, Downtown, City, State 12347",
-    "business_phone": "555-3456",
+    "business_number": "BN-345678",
     "tax_exemption_number": "TEX-345678",
-    "website": "",
-    "terms": 1,
-    "default_contact": 3
+    "tax_cloud": "",
+    "terms": 1
   }
 },
 {
@@ -542,11 +407,10 @@
     "our_reference_code": "ISI001",
     "business_name": "Industrial Solutions Inc.",
     "business_address": "654 Industrial Pkwy, Industrial Zone, City, State 12349",
-    "business_phone": "555-5678",
+    "business_number": "BN-567890",
     "tax_exemption_number": "TEX-567890",
-    "website": "",
-    "terms": 1,
-    "default_contact": 5
+    "tax_cloud": "",
+    "terms": 1
   }
 },
 {
@@ -556,11 +420,10 @@
     "our_reference_code": "GRV001",
     "business_name": "Green Valley Homes",
     "business_address": "321 Valley Road, Suburbs, City, State 12348",
-    "business_phone": "555-9999",
+    "business_number": "BN-99999",
     "tax_exemption_number": "TEX-99999",
-    "website": "",
-    "terms": 1,
-    "default_contact": 4
+    "tax_cloud": "",
+    "terms": 1
   }
 },
 {
@@ -570,11 +433,36 @@
     "our_reference_code": "JP001",
     "business_name": "Joe's Pizzeria",
     "business_address": "456 Pizza Avenue, Restaurant District, City, State 12351",
-    "business_phone": "555-7778",
+    "business_number": "BN-777888",
     "tax_exemption_number": "TEX-777888",
-    "website": "",
-    "terms": 1,
-    "default_contact": 7
+    "tax_cloud": "",
+    "terms": 1
+  }
+},
+{
+  "model": "contacts.business",
+  "pk": 7,
+  "fields": {
+    "our_reference_code": "",
+    "business_name": "Moore Newton Hardwoods",
+    "business_address": "San Leandro",
+    "business_number": "510-317-6500",
+    "tax_exemption_number": "",
+    "tax_cloud": "",
+    "terms": null
+  }
+},
+{
+  "model": "contacts.business",
+  "pk": 8,
+  "fields": {
+    "our_reference_code": "",
+    "business_name": "Property Owner, Landlord",
+    "business_address": "",
+    "business_number": "510-123-4567",
+    "tax_exemption_number": "",
+    "tax_cloud": "",
+    "terms": null
   }
 },
 {
@@ -582,7 +470,110 @@
   "pk": 1,
   "fields": {}
 },
-
+{
+  "model": "jobs.taskmapping",
+  "pk": 1,
+  "fields": {
+    "step_type": "labor",
+    "mapping_strategy": "direct",
+    "default_product_type": "",
+    "line_item_name": "Design Consultation",
+    "line_item_description": "Research, planning and consultation services",
+    "task_type_id": "RESEARCH",
+    "breakdown_of_task": "Initial project consultation and planning"
+  }
+},
+{
+  "model": "jobs.taskmapping",
+  "pk": 2,
+  "fields": {
+    "step_type": "labor",
+    "mapping_strategy": "direct",
+    "default_product_type": "",
+    "line_item_name": "Technical Drawings",
+    "line_item_description": "CAD drawings and technical documentation",
+    "task_type_id": "CAD",
+    "breakdown_of_task": "Computer-aided design and technical drawings"
+  }
+},
+{
+  "model": "jobs.taskmapping",
+  "pk": 3,
+  "fields": {
+    "step_type": "component",
+    "mapping_strategy": "bundle_to_product",
+    "default_product_type": "furniture",
+    "line_item_name": "Custom Furniture",
+    "line_item_description": "Bundled into complete furniture product",
+    "task_type_id": "CUT",
+    "breakdown_of_task": "Precision cutting of materials"
+  }
+},
+{
+  "model": "jobs.taskmapping",
+  "pk": 4,
+  "fields": {
+    "step_type": "component",
+    "mapping_strategy": "bundle_to_product",
+    "default_product_type": "furniture",
+    "line_item_name": "Custom Furniture",
+    "line_item_description": "Bundled into complete furniture product",
+    "task_type_id": "ASSEMBLE",
+    "breakdown_of_task": "Assembly and joining of components"
+  }
+},
+{
+  "model": "jobs.taskmapping",
+  "pk": 5,
+  "fields": {
+    "step_type": "component",
+    "mapping_strategy": "bundle_to_product",
+    "default_product_type": "furniture",
+    "line_item_name": "Custom Furniture",
+    "line_item_description": "Bundled into complete furniture product",
+    "task_type_id": "FINISH",
+    "breakdown_of_task": "Surface finishing and coating application"
+  }
+},
+{
+  "model": "jobs.taskmapping",
+  "pk": 6,
+  "fields": {
+    "step_type": "labor",
+    "mapping_strategy": "bundle_to_service",
+    "default_product_type": "delivery",
+    "line_item_name": "Delivery & Installation",
+    "line_item_description": "Complete delivery and installation service",
+    "task_type_id": "DELIVERY",
+    "breakdown_of_task": "Transportation and on-site installation"
+  }
+},
+{
+  "model": "jobs.taskmapping",
+  "pk": 7,
+  "fields": {
+    "step_type": "material",
+    "mapping_strategy": "bundle_to_product",
+    "default_product_type": "furniture",
+    "line_item_name": "Custom Furniture",
+    "line_item_description": "Bundled into complete furniture product",
+    "task_type_id": "MATERIALS",
+    "breakdown_of_task": "Raw materials and supplies"
+  }
+},
+{
+  "model": "jobs.taskmapping",
+  "pk": 8,
+  "fields": {
+    "step_type": "overhead",
+    "mapping_strategy": "exclude",
+    "default_product_type": "",
+    "line_item_name": "",
+    "line_item_description": "",
+    "task_type_id": "QA",
+    "breakdown_of_task": "Quality assurance and inspection"
+  }
+},
 {
   "model": "jobs.tasktemplate",
   "pk": 1,
@@ -696,250 +687,6 @@
   }
 },
 {
-  "model": "jobs.workordertemplate",
-  "pk": 3,
-  "fields": {
-    "template_name": "Table",
-    "description": "A template for building a custom table",
-    "template_type": "product",
-    "product_type": "",
-    "base_price": null,
-    "is_active": true,
-    "created_date": "2025-09-24T05:14:54.761Z"
-  }
-},
-{
-  "model": "jobs.workordertemplate",
-  "pk": 4,
-  "fields": {
-    "template_name": "SIGN",
-    "description": "Template for a custom sign, installed",
-    "template_type": "product",
-    "product_type": "",
-    "base_price": null,
-    "is_active": true,
-    "created_date": "2025-09-24T05:21:26.097Z"
-  }
-},
-{
-  "model": "jobs.taskmapping",
-  "pk": 1,
-  "fields": {
-    "step_type": "labor",
-    "mapping_strategy": "direct",
-    "default_product_type": "",
-    "line_item_name": "Design Consultation",
-    "line_item_description": "Research, planning and consultation services",
-    "task_type_id": "RESEARCH",
-    "breakdown_of_task": "Initial project consultation and planning"
-  }
-},
-{
-  "model": "jobs.taskmapping",
-  "pk": 2,
-  "fields": {
-    "step_type": "labor",
-    "mapping_strategy": "direct",
-    "default_product_type": "",
-    "line_item_name": "Technical Drawings",
-    "line_item_description": "CAD drawings and technical documentation",
-    "task_type_id": "CAD",
-    "breakdown_of_task": "Computer-aided design and technical drawings"
-  }
-},
-{
-  "model": "jobs.taskmapping",
-  "pk": 3,
-  "fields": {
-    "step_type": "component",
-    "mapping_strategy": "bundle_to_product",
-    "default_product_type": "furniture",
-    "line_item_name": "Custom Furniture",
-    "line_item_description": "Bundled into complete furniture product",
-    "task_type_id": "CUT",
-    "breakdown_of_task": "Precision cutting of materials"
-  }
-},
-{
-  "model": "jobs.taskmapping",
-  "pk": 4,
-  "fields": {
-    "step_type": "component",
-    "mapping_strategy": "bundle_to_product",
-    "default_product_type": "furniture",
-    "line_item_name": "Custom Furniture",
-    "line_item_description": "Bundled into complete furniture product",
-    "task_type_id": "ASSEMBLE",
-    "breakdown_of_task": "Assembly and joining of components"
-  }
-},
-{
-  "model": "jobs.taskmapping",
-  "pk": 5,
-  "fields": {
-    "step_type": "component",
-    "mapping_strategy": "bundle_to_product",
-    "default_product_type": "furniture",
-    "line_item_name": "Custom Furniture",
-    "line_item_description": "Bundled into complete furniture product",
-    "task_type_id": "FINISH",
-    "breakdown_of_task": "Surface finishing and coating application"
-  }
-},
-{
-  "model": "jobs.taskmapping",
-  "pk": 6,
-  "fields": {
-    "step_type": "labor",
-    "mapping_strategy": "bundle_to_service",
-    "default_product_type": "delivery",
-    "line_item_name": "Delivery & Installation",
-    "line_item_description": "Complete delivery and installation service",
-    "task_type_id": "DELIVERY",
-    "breakdown_of_task": "Transportation and on-site installation"
-  }
-},
-{
-  "model": "jobs.taskmapping",
-  "pk": 7,
-  "fields": {
-    "step_type": "material",
-    "mapping_strategy": "bundle_to_product",
-    "default_product_type": "furniture",
-    "line_item_name": "Custom Furniture",
-    "line_item_description": "Bundled into complete furniture product",
-    "task_type_id": "MATERIALS",
-    "breakdown_of_task": "Raw materials and supplies"
-  }
-},
-{
-  "model": "jobs.taskmapping",
-  "pk": 8,
-  "fields": {
-    "step_type": "overhead",
-    "mapping_strategy": "exclude",
-    "default_product_type": "",
-    "line_item_name": "",
-    "line_item_description": "",
-    "task_type_id": "QA",
-    "breakdown_of_task": "Quality assurance and inspection"
-  }
-},
-{
-<<<<<<< HEAD
-=======
-  "model": "jobs.tasktemplate",
-  "pk": 1,
-  "fields": {
-    "template_name": "RESEARCH",
-    "description": "Research that has to happen before the project can be started",
-    "units": "hours",
-    "rate": "100.00",
-    "task_mapping": 1,
-    "parent_template": null,
-    "created_date": "2025-09-06T17:30:38.271Z",
-    "is_active": true
-  }
-},
-{
-  "model": "jobs.tasktemplate",
-  "pk": 2,
-  "fields": {
-    "template_name": "CAD",
-    "description": "Design, drawing, detailing, modelling",
-    "units": "hours",
-    "rate": "150.00",
-    "task_mapping": 2,
-    "parent_template": null,
-    "created_date": "2025-09-06T17:31:20.508Z",
-    "is_active": true
-  }
-},
-{
-  "model": "jobs.tasktemplate",
-  "pk": 3,
-  "fields": {
-    "template_name": "CUT",
-    "description": "Cutting parts",
-    "units": "minutes",
-    "rate": "22.00",
-    "task_mapping": 3,
-    "parent_template": null,
-    "created_date": "2025-09-06T17:31:44.072Z",
-    "is_active": true
-  }
-},
-{
-  "model": "jobs.tasktemplate",
-  "pk": 4,
-  "fields": {
-    "template_name": "ASSEMBLE",
-    "description": "Glue and staple the parts together",
-    "units": "hours",
-    "rate": "100.00",
-    "task_mapping": 4,
-    "parent_template": null,
-    "created_date": "2025-09-06T17:38:15.359Z",
-    "is_active": true
-  }
-},
-{
-  "model": "jobs.tasktemplate",
-  "pk": 5,
-  "fields": {
-    "template_name": "FINISH",
-    "description": "Sand and fill and apply finish, or veneer, or laminate",
-    "units": "hours",
-    "rate": "100.00",
-    "task_mapping": 5,
-    "parent_template": null,
-    "created_date": "2025-09-06T17:39:14.272Z",
-    "is_active": true
-  }
-},
-{
-  "model": "jobs.tasktemplate",
-  "pk": 6,
-  "fields": {
-    "template_name": "PALLET",
-    "description": "Palletize piece, build or customize a pallet if needed",
-    "units": "hours",
-    "rate": "100.00",
-    "task_mapping": 6,
-    "parent_template": null,
-    "created_date": "2025-09-06T17:40:08.033Z",
-    "is_active": true
-  }
-},
-{
-  "model": "jobs.tasktemplate",
-  "pk": 7,
-  "fields": {
-    "template_name": "SITE VISIT",
-    "description": "Go to customer's location to evaluate and measure",
-    "units": "hours",
-    "rate": "200.00",
-    "task_mapping": 1,
-    "parent_template": null,
-    "created_date": "2025-09-24T05:31:52.957Z",
-    "is_active": true
-  }
-},
-{
-  "model": "jobs.tasktemplate",
-  "pk": 8,
-  "fields": {
-    "template_name": "JIG",
-    "description": "Design and build jig(s) for assembly.  ADD JIG MATERIAL SEPARATELY",
-    "units": "hours",
-    "rate": "150.00",
-    "task_mapping": 2,
-    "parent_template": null,
-    "created_date": "2025-09-24T05:38:38.849Z",
-    "is_active": true
-  }
-},
-{
   "model": "jobs.tasktemplate",
   "pk": 9,
   "fields": {
@@ -980,7 +727,6 @@
   }
 },
 {
->>>>>>> cb18c2c0
   "model": "jobs.templatetaskassociation",
   "pk": 1,
   "fields": {
@@ -1129,5 +875,19 @@
     "qty_sold": "0.00",
     "qty_wasted": "0.00"
   }
+},
+{
+  "model": "invoicing.pricelistitem",
+  "pk": 6,
+  "fields": {
+    "code": "RENT",
+    "units": "months",
+    "description": "Rental of use of location",
+    "purchase_price": "1500.00",
+    "selling_price": "0.00",
+    "qty_on_hand": "0.00",
+    "qty_sold": "0.00",
+    "qty_wasted": "0.00"
+  }
 }
 ]