from django.db import models
from django.contrib.auth.models import AbstractUser
from django.core.exceptions import ValidationError
from decimal import Decimal


class User(AbstractUser):
    """Custom user model extending Django's AbstractUser with business-specific fields."""
    
    # Business-specific fields
    contact = models.OneToOneField(
        'contacts.Contact', 
        on_delete=models.SET_NULL, 
        null=True, 
        blank=True,
        help_text='Associated contact record for this user'
    )
    
    class Meta:
        db_table = 'auth_user'
        verbose_name = 'User'
        verbose_name_plural = 'Users'



class Configuration(models.Model):
    """
    Simple key-value configuration storage.

    Examples:
        - key="job_number_sequence", value="JOB-{year}-{counter:04d}"
        - key="job_counter", value="0"
        - key="estimate_number_sequence", value="EST-{year}-{counter:04d}"
        - key="estimate_counter", value="0"
    """
    key = models.CharField(max_length=100, primary_key=True)
<<<<<<< HEAD
    field = models.CharField(max_length=255)
    invoice_number_sequence = models.CharField(max_length=50, blank=True)
    estimate_number_sequence = models.CharField(max_length=50, blank=True)
    job_number_sequence = models.CharField(max_length=50, blank=True)
    po_number_sequence = models.CharField(max_length=50, blank=True)
    email_retention_days = models.IntegerField(
        default=90,
        help_text='Number of days to retain temporary email data before deletion'
    )
    latest_email_date = models.DateTimeField(
        null=True,
        blank=True,
        help_text='Most recent email date fetched from IMAP server'
    )
    email_display_limit = models.IntegerField(
        default=30,
        help_text='Number of emails to display in inbox'
    )
=======
    value = models.TextField(blank=True)
>>>>>>> 852cab79

    def __str__(self):
        return f"{self.key}: {self.value}"

    class Meta:
        verbose_name = "Configuration"
        verbose_name_plural = "Configurations"


class EmailRecord(models.Model):
    """
    Permanent record of an email's association with a job.
    Contains only the minimum data needed to link and retrieve the email.
    This record is never automatically deleted.
    """
    email_record_id = models.AutoField(primary_key=True)

    # IMAP identifier - required for fetching from server
    message_id = models.CharField(
        max_length=255,
        unique=True,
        db_index=True,
        help_text='RFC 2822 Message-ID header'
    )

    # Job association
    job = models.ForeignKey(
        'jobs.Job',
        on_delete=models.SET_NULL,
        null=True,
        blank=True,
        related_name='email_records',
        help_text='Associated job for this email'
    )

    # Metadata
    created_at = models.DateTimeField(auto_now_add=True)

    class Meta:
        db_table = 'email_record'
        verbose_name = 'Email Record'
        verbose_name_plural = 'Email Records'
        ordering = ['-created_at']

    def __str__(self):
        return f"Email {self.message_id[:50]}"


class TempEmail(models.Model):
    """
    Temporary cache of email metadata fetched from IMAP server.
    This data duplicates what's on the email server and can be deleted
    after a configurable retention period.
    """
    temp_email_id = models.AutoField(primary_key=True)

    # Link to permanent record
    email_record = models.OneToOneField(
        EmailRecord,
        on_delete=models.CASCADE,
        related_name='temp_data'
    )

    # IMAP UID (server-specific identifier for fetching)
    uid = models.CharField(
        max_length=100,
        db_index=True,
        help_text='IMAP UID for fetching message content'
    )

    # Email metadata (duplicated from server for display)
    subject = models.CharField(max_length=500, blank=True)
    from_email = models.EmailField()
    to_email = models.TextField(help_text='Comma-separated email addresses')
    cc_email = models.TextField(blank=True, help_text='Comma-separated email addresses')
    date_sent = models.DateTimeField()

    # Flags
    is_read = models.BooleanField(default=False)
    is_starred = models.BooleanField(default=False)
    has_attachments = models.BooleanField(default=False)

    # Housekeeping
    created_at = models.DateTimeField(auto_now_add=True)
    updated_at = models.DateTimeField(auto_now=True)

    class Meta:
        db_table = 'temp_email'
        verbose_name = 'Temporary Email'
        verbose_name_plural = 'Temporary Emails'
        ordering = ['-date_sent']
        indexes = [
            models.Index(fields=['-date_sent']),
            models.Index(fields=['uid']),
        ]

    def __str__(self):
        return f"{self.from_email}: {self.subject[:50]}"


class BaseLineItem(models.Model):
    """
    Abstract base class for all line item types.
    Provides shared functionality for EstimateLineItem, InvoiceLineItem,
    PurchaseOrderLineItem, and BillLineItem.
    """
    line_item_id = models.AutoField(primary_key=True)
    task = models.ForeignKey('jobs.Task', on_delete=models.CASCADE, null=True, blank=True)
    price_list_item = models.ForeignKey('invoicing.PriceListItem', on_delete=models.CASCADE, null=True, blank=True)
    line_number = models.PositiveIntegerField(blank=True, null=True)
    qty = models.DecimalField(max_digits=10, decimal_places=2, default=Decimal('0.00'))
    units = models.CharField(max_length=50, blank=True)
    description = models.TextField(blank=True)
    price_currency = models.DecimalField(max_digits=10, decimal_places=2, default=Decimal('0.00'))

    class Meta:
        abstract = True

    def clean(self):
        """Validate that line item cannot have both task and price_list_item."""
        super().clean()
        has_task = self.task is not None
        has_price_item = self.price_list_item is not None
        
        if has_task and has_price_item:
            raise ValidationError("LineItem cannot have both task and price_list_item")

    def save(self, *args, **kwargs):
        """Override save to ensure validation is always run and handle automatic line numbering."""
        from django.db import transaction

        if self.line_number is None:
            with transaction.atomic():
                # Get the parent field name from the concrete model
                parent_field_name = self.get_parent_field_name()
                parent_obj = getattr(self, parent_field_name)

                if parent_obj:
                    # Use select_for_update to prevent race conditions
                    max_line = self.__class__.objects.filter(
                        **{parent_field_name: parent_obj}
                    ).select_for_update().aggregate(
                        max_line=models.Max('line_number')
                    )['max_line']
                    self.line_number = (max_line or 0) + 1
                else:
                    self.line_number = 1

        self.full_clean()
        super().save(*args, **kwargs)

    def get_parent_field_name(self):
        """Override in subclasses to specify the parent field name."""
        raise NotImplementedError("Subclasses must implement get_parent_field_name")

    def __str__(self):
        return f"Line Item {self.pk}: {self.description[:50]}"

    @property
    def total_amount(self):
        """Calculate total amount (quantity * price)."""
        return self.qty * self.price_currency

    @property
    def source_name(self):
        """Get the name of the source (task name or price list item description)."""
        if self.task:
            return self.task.name
        elif self.price_list_item:
            return self.price_list_item.description
        return "No source"<|MERGE_RESOLUTION|>--- conflicted
+++ resolved
@@ -6,16 +6,16 @@
 
 class User(AbstractUser):
     """Custom user model extending Django's AbstractUser with business-specific fields."""
-    
+
     # Business-specific fields
     contact = models.OneToOneField(
-        'contacts.Contact', 
-        on_delete=models.SET_NULL, 
-        null=True, 
+        'contacts.Contact',
+        on_delete=models.SET_NULL,
+        null=True,
         blank=True,
         help_text='Associated contact record for this user'
     )
-    
+
     class Meta:
         db_table = 'auth_user'
         verbose_name = 'User'
@@ -34,28 +34,22 @@
         - key="estimate_counter", value="0"
     """
     key = models.CharField(max_length=100, primary_key=True)
-<<<<<<< HEAD
-    field = models.CharField(max_length=255)
-    invoice_number_sequence = models.CharField(max_length=50, blank=True)
-    estimate_number_sequence = models.CharField(max_length=50, blank=True)
-    job_number_sequence = models.CharField(max_length=50, blank=True)
-    po_number_sequence = models.CharField(max_length=50, blank=True)
-    email_retention_days = models.IntegerField(
-        default=90,
-        help_text='Number of days to retain temporary email data before deletion'
-    )
-    latest_email_date = models.DateTimeField(
-        null=True,
-        blank=True,
-        help_text='Most recent email date fetched from IMAP server'
-    )
-    email_display_limit = models.IntegerField(
-        default=30,
-        help_text='Number of emails to display in inbox'
-    )
-=======
     value = models.TextField(blank=True)
->>>>>>> 852cab79
+
+#    email_retention_days = models.IntegerField(
+#        default=90,
+#        help_text='Number of days to retain temporary email data before deletion'
+#    )
+#    latest_email_date = models.DateTimeField(
+#        null=True,
+#        blank=True,
+#        help_text='Most recent email date fetched from IMAP server'
+#    )
+#    email_display_limit = models.IntegerField(
+#        default=30,
+#        help_text='Number of emails to display in inbox'
+#    )
+#
 
     def __str__(self):
         return f"{self.key}: {self.value}"
@@ -179,7 +173,7 @@
         super().clean()
         has_task = self.task is not None
         has_price_item = self.price_list_item is not None
-        
+
         if has_task and has_price_item:
             raise ValidationError("LineItem cannot have both task and price_list_item")
 
