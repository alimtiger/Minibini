<<<<<<< HEAD
from django.shortcuts import render, get_object_or_404, redirect
from django.contrib import messages
from django.urls import reverse
from .models import Job, Estimate, Task, WorkOrder, WorkOrderTemplate, TaskTemplate
from .forms import WorkOrderTemplateForm, TaskTemplateForm
=======
from django.shortcuts import render, get_object_or_404
from .models import Job, Estimate, Task, WorkOrder, EstimateLineItem
>>>>>>> bea7bda2
from apps.purchasing.models import PurchaseOrder
from apps.invoicing.models import Invoice

def job_list(request):
    jobs = Job.objects.all().order_by('-created_date')
    return render(request, 'jobs/job_list.html', {'jobs': jobs})

def job_detail(request, job_id):
    job = get_object_or_404(Job, job_id=job_id)
    estimates = Estimate.objects.filter(job=job).order_by('-created_date')
    purchase_orders = PurchaseOrder.objects.filter(job=job).order_by('-po_id')
    invoices = Invoice.objects.filter(job=job).order_by('-invoice_id')
    return render(request, 'jobs/job_detail.html', {
        'job': job, 
        'estimates': estimates, 
        'purchase_orders': purchase_orders,
        'invoices': invoices
    })

def estimate_list(request):
    estimates = Estimate.objects.all().order_by('-estimate_id')
    return render(request, 'jobs/estimate_list.html', {'estimates': estimates})

def estimate_detail(request, estimate_id):
    estimate = get_object_or_404(Estimate, estimate_id=estimate_id)
    line_items = EstimateLineItem.objects.filter(estimate=estimate).order_by('line_item_id')
    # Calculate total amount
    total_amount = sum(item.total_amount for item in line_items)
    return render(request, 'jobs/estimate_detail.html', {
        'estimate': estimate, 
        'line_items': line_items,
        'total_amount': total_amount
    })

def task_list(request):
    tasks = Task.objects.all().order_by('-task_id')
    return render(request, 'jobs/task_list.html', {'tasks': tasks})

def task_detail(request, task_id):
    task = get_object_or_404(Task, task_id=task_id)
    return render(request, 'jobs/task_detail.html', {'task': task})

def work_order_list(request):
    work_orders = WorkOrder.objects.all().order_by('-work_order_id')
    return render(request, 'jobs/work_order_list.html', {'work_orders': work_orders})

def work_order_detail(request, work_order_id):
    work_order = get_object_or_404(WorkOrder, work_order_id=work_order_id)
    tasks = Task.objects.filter(work_order=work_order).order_by('task_id')
    return render(request, 'jobs/work_order_detail.html', {'work_order': work_order, 'tasks': tasks})


def add_work_order_template(request):
    if request.method == 'POST':
        form = WorkOrderTemplateForm(request.POST)
        if form.is_valid():
            template = form.save()
            messages.success(request, f'Work Order Template "{template.template_name}" created successfully.')
            if 'add_task' in request.POST:
                return redirect('jobs:add_task_template', template_id=template.template_id)
            return redirect('jobs:work_order_template_detail', template_id=template.template_id)
    else:
        form = WorkOrderTemplateForm()
    
    return render(request, 'jobs/add_work_order_template.html', {'form': form})


def add_task_template(request, template_id):
    work_order_template = get_object_or_404(WorkOrderTemplate, template_id=template_id)
    
    if request.method == 'POST':
        form = TaskTemplateForm(request.POST)
        if form.is_valid():
            task_template = form.save(commit=False)
            task_template.work_order_template = work_order_template
            task_template.save()
            messages.success(request, f'Task Template "{task_template.template_name}" added successfully.')
            
            if 'add_another' in request.POST:
                return redirect('jobs:add_task_template', template_id=template_id)
            else:
                return redirect('jobs:work_order_template_detail', template_id=template_id)
    else:
        form = TaskTemplateForm()
    
    existing_tasks = TaskTemplate.objects.filter(work_order_template=work_order_template)
    
    return render(request, 'jobs/add_task_template.html', {
        'form': form,
        'work_order_template': work_order_template,
        'existing_tasks': existing_tasks
    })


def work_order_template_list(request):
    templates = WorkOrderTemplate.objects.filter(is_active=True).order_by('-created_date')
    return render(request, 'jobs/work_order_template_list.html', {'templates': templates})


def work_order_template_detail(request, template_id):
    template = get_object_or_404(WorkOrderTemplate, template_id=template_id)
    task_templates = TaskTemplate.objects.filter(work_order_template=template, is_active=True)
    return render(request, 'jobs/work_order_template_detail.html', {
        'template': template,
        'task_templates': task_templates
    })
<|MERGE_RESOLUTION|>--- conflicted
+++ resolved
@@ -1,13 +1,8 @@
-<<<<<<< HEAD
 from django.shortcuts import render, get_object_or_404, redirect
 from django.contrib import messages
 from django.urls import reverse
-from .models import Job, Estimate, Task, WorkOrder, WorkOrderTemplate, TaskTemplate
+from .models import Job, Estimate, EstimateLineItem, Task, WorkOrder, WorkOrderTemplate, TaskTemplate
 from .forms import WorkOrderTemplateForm, TaskTemplateForm
-=======
-from django.shortcuts import render, get_object_or_404
-from .models import Job, Estimate, Task, WorkOrder, EstimateLineItem
->>>>>>> bea7bda2
 from apps.purchasing.models import PurchaseOrder
 from apps.invoicing.models import Invoice
 
@@ -18,11 +13,13 @@
 def job_detail(request, job_id):
     job = get_object_or_404(Job, job_id=job_id)
     estimates = Estimate.objects.filter(job=job).order_by('-created_date')
+    work_orders = WorkOrder.objects.filter(job=job).order_by('-work_order_id')
     purchase_orders = PurchaseOrder.objects.filter(job=job).order_by('-po_id')
     invoices = Invoice.objects.filter(job=job).order_by('-invoice_id')
     return render(request, 'jobs/job_detail.html', {
-        'job': job, 
-        'estimates': estimates, 
+        'job': job,
+        'estimates': estimates,
+        'work_orders': work_orders,
         'purchase_orders': purchase_orders,
         'invoices': invoices
     })
@@ -37,7 +34,7 @@
     # Calculate total amount
     total_amount = sum(item.total_amount for item in line_items)
     return render(request, 'jobs/estimate_detail.html', {
-        'estimate': estimate, 
+        'estimate': estimate,
         'line_items': line_items,
         'total_amount': total_amount
     })
@@ -71,13 +68,13 @@
             return redirect('jobs:work_order_template_detail', template_id=template.template_id)
     else:
         form = WorkOrderTemplateForm()
-    
+
     return render(request, 'jobs/add_work_order_template.html', {'form': form})
 
 
 def add_task_template(request, template_id):
     work_order_template = get_object_or_404(WorkOrderTemplate, template_id=template_id)
-    
+
     if request.method == 'POST':
         form = TaskTemplateForm(request.POST)
         if form.is_valid():
@@ -85,16 +82,16 @@
             task_template.work_order_template = work_order_template
             task_template.save()
             messages.success(request, f'Task Template "{task_template.template_name}" added successfully.')
-            
+
             if 'add_another' in request.POST:
                 return redirect('jobs:add_task_template', template_id=template_id)
             else:
                 return redirect('jobs:work_order_template_detail', template_id=template_id)
     else:
         form = TaskTemplateForm()
-    
+
     existing_tasks = TaskTemplate.objects.filter(work_order_template=work_order_template)
-    
+
     return render(request, 'jobs/add_task_template.html', {
         'form': form,
         'work_order_template': work_order_template,
