--- conflicted
+++ resolved
@@ -4,6 +4,8 @@
 
 {% block content %}
 <h2>All Bills</h2>
+
+<p><a href="{% url 'purchasing:bill_create' %}">Create New Bill</a></p>
 
 {% if bills %}
     <table border="1">
@@ -12,14 +14,11 @@
             <th>Business</th>
             <th>Contact</th>
             <th>Vendor Invoice Number</th>
+            <th>Status</th>
             <th>Actions</th>
         </tr>
         {% for bill in bills %}
         <tr>
-<<<<<<< HEAD
-            <td>{{ bill.purchase_order }}</td>
-            <td>{{ bill.contact }}</td>
-=======
             <td>{{ bill.purchase_order|default:"No PO" }}</td>
             <td>
                 {% if bill.business %}
@@ -35,8 +34,8 @@
                     Not specified
                 {% endif %}
             </td>
->>>>>>> cb18c2c0
             <td>{{ bill.vendor_invoice_number }}</td>
+            <td>{{ bill.get_status_display }}</td>
             <td><a href="{% url 'purchasing:bill_detail' bill.bill_id %}">View</a></td>
         </tr>
         {% endfor %}
