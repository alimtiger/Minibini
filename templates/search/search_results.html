--- conflicted
+++ resolved
@@ -4,6 +4,15 @@
 
 {% block content %}
 <h2>Search Results</h2>
+
+<style>
+    mark.search-highlight {
+        background-color: #ffeb3b;
+        padding: 2px 4px;
+        border-radius: 2px;
+        font-weight: 500;
+    }
+</style>
 
 {% if query %}
     <div style="display: flex; gap: 20px;">
@@ -61,7 +70,6 @@
         <p>No results found for "{{ query }}" with the current filters.</p>
     {% else %}
 
-<<<<<<< HEAD
         {% for category_name, category_data in categories.items %}
         <section style="margin: 30px 0; padding: 15px; border: 1px solid #ddd; border-radius: 5px;">
             {% if category_data.grouped_items %}
@@ -212,181 +220,6 @@
                 </ul>
             {% endif %}
 
-=======
-        <!-- Jobs Section -->
-        {% if results.jobs %}
-        <section style="margin: 20px 0;">
-            <h3>Jobs ({{ results.jobs|length }})</h3>
-            <ul>
-                {% for job in results.jobs %}
-                <li>
-                    <a href="{% url 'jobs:detail' job.job_id %}">{{ job.job_number }}{% if job.name %}: {{ job.name }}{% endif %}</a>
-                    - {{ job.status }} - {{ job.contact.name }}
-                    {% if job.description %}<br><em>{{ job.description|truncatewords:20 }}</em>{% endif %}
-                </li>
-                {% endfor %}
-            </ul>
-        </section>
-        {% endif %}
-
-        <!-- Estimates Section -->
-        {% if results.estimates %}
-        <section style="margin: 20px 0;">
-            <h3>Estimates ({{ results.estimates|length }})</h3>
-            <ul>
-                {% for estimate in results.estimates %}
-                <li>
-                    <a href="{% url 'jobs:estimate_detail' estimate.estimate_id %}">{{ estimate.estimate_number }}</a>
-                    v{{ estimate.version }} - {{ estimate.status }} - Job: {{ estimate.job.job_number }}{% if estimate.job.name %}: {{ estimate.job.name }}{% endif %}
-                </li>
-                {% endfor %}
-            </ul>
-        </section>
-        {% endif %}
-
-        <!-- Tasks Section -->
-        {% if results.tasks %}
-        <section style="margin: 20px 0;">
-            <h3>Tasks ({{ results.tasks|length }})</h3>
-            <ul>
-                {% for task in results.tasks %}
-                <li>
-                    <a href="{% url 'jobs:task_detail' task.task_id %}">{{ task.name }}</a>
-                    {% if task.assignee %} - Assigned to: {{ task.assignee.username }}{% endif %}
-                    {% if task.units %} - {{ task.units }}{% endif %}
-                </li>
-                {% endfor %}
-            </ul>
-        </section>
-        {% endif %}
-
-        <!-- Work Orders Section -->
-        {% if results.work_orders %}
-        <section style="margin: 20px 0;">
-            <h3>Work Orders ({{ results.work_orders|length }})</h3>
-            <ul>
-                {% for work_order in results.work_orders %}
-                <li>
-                    <a href="{% url 'jobs:work_order_detail' work_order.work_order_id %}">Work Order {{ work_order.work_order_id }}</a>
-                    - {{ work_order.status }} - Job: {{ work_order.job.job_number }}{% if work_order.job.name %}: {{ work_order.job.name }}{% endif %}
-                </li>
-                {% endfor %}
-            </ul>
-        </section>
-        {% endif %}
-
-        <!-- EstWorksheets Section -->
-        {% if results.est_worksheets %}
-        <section style="margin: 20px 0;">
-            <h3>Estimation Worksheets ({{ results.est_worksheets|length }})</h3>
-            <ul>
-                {% for worksheet in results.est_worksheets %}
-                <li>
-                    <a href="{% url 'jobs:estworksheet_detail' worksheet.est_worksheet_id %}">Worksheet {{ worksheet.est_worksheet_id }}</a>
-                    v{{ worksheet.version }} - {{ worksheet.status }}
-                    - Job: {{ worksheet.job.job_number }}{% if worksheet.job.name %}: {{ worksheet.job.name }}{% endif %}
-                    {% if worksheet.estimate %} - Estimate: {{ worksheet.estimate.estimate_number }}{% endif %}
-                </li>
-                {% endfor %}
-            </ul>
-        </section>
-        {% endif %}
-
-        <!-- Contacts Section -->
-        {% if results.contacts %}
-        <section style="margin: 20px 0;">
-            <h3>Contacts ({{ results.contacts|length }})</h3>
-            <ul>
-                {% for contact in results.contacts %}
-                <li>
-                    <a href="{% url 'contacts:contact_detail' contact.contact_id %}">{{ contact.name }}</a>
-                    {% if contact.email %} - {{ contact.email }}{% endif %}
-                    {% if contact.phone %} - {{ contact.phone }}{% endif %}
-                    {% if contact.business %}<br>Business: {{ contact.business.business_name }}{% endif %}
-                </li>
-                {% endfor %}
-            </ul>
-        </section>
-        {% endif %}
-
-        <!-- Businesses Section -->
-        {% if results.businesses %}
-        <section style="margin: 20px 0;">
-            <h3>Businesses ({{ results.businesses|length }})</h3>
-            <ul>
-                {% for business in results.businesses %}
-                <li>
-                    <a href="{% url 'contacts:business_detail' business.business_id %}">{{ business.business_name }}</a>
-                    {% if business.our_reference_code %} - Ref: {{ business.our_reference_code }}{% endif %}
-                    {% if business.business_address %}<br>{{ business.business_address|truncatewords:15 }}{% endif %}
-                </li>
-                {% endfor %}
-            </ul>
-        </section>
-        {% endif %}
-
-        <!-- Invoices Section -->
-        {% if results.invoices %}
-        <section style="margin: 20px 0;">
-            <h3>Invoices ({{ results.invoices|length }})</h3>
-            <ul>
-                {% for invoice in results.invoices %}
-                <li>
-                    <a href="{% url 'invoicing:invoice_detail' invoice.invoice_id %}">{{ invoice.invoice_number }}</a>
-                    - {{ invoice.status }} - Job: {{ invoice.job.job_number }}{% if invoice.job.name %}: {{ invoice.job.name }}{% endif %}
-                    {% if invoice.customer_po_number %} - PO: {{ invoice.customer_po_number }}{% endif %}
-                </li>
-                {% endfor %}
-            </ul>
-        </section>
-        {% endif %}
-
-        <!-- Price List Items Section -->
-        {% if results.price_list_items %}
-        <section style="margin: 20px 0;">
-            <h3>Price List Items ({{ results.price_list_items|length }})</h3>
-            <ul>
-                {% for item in results.price_list_items %}
-                <li>
-                    {{ item.code }} - {{ item.description|truncatewords:15 }}
-                    {% if item.units %} ({{ item.units }}){% endif %}
-                    - ${{ item.selling_price }}
-                </li>
-                {% endfor %}
-            </ul>
-        </section>
-        {% endif %}
-
-        <!-- Purchase Orders Section -->
-        {% if results.purchase_orders %}
-        <section style="margin: 20px 0;">
-            <h3>Purchase Orders ({{ results.purchase_orders|length }})</h3>
-            <ul>
-                {% for po in results.purchase_orders %}
-                <li>
-                    <a href="{% url 'purchasing:purchase_order_detail' po.po_id %}">{{ po.po_number }}</a>
-                    {% if po.job %} - Job: {{ po.job.job_number }}{% if po.job.name %}: {{ po.job.name }}{% endif %}{% endif %}
-                </li>
-                {% endfor %}
-            </ul>
-        </section>
-        {% endif %}
-
-        <!-- Bills Section -->
-        {% if results.bills %}
-        <section style="margin: 20px 0;">
-            <h3>Bills ({{ results.bills|length }})</h3>
-            <ul>
-                {% for bill in results.bills %}
-                <li>
-                    <a href="{% url 'purchasing:bill_detail' bill.bill_id %}">Bill {{ bill.bill_id }}</a>
-                    - Vendor Invoice: {{ bill.vendor_invoice_number }}
-                    - Contact: {{ bill.contact.name }}
-                    - PO: {{ bill.purchase_order.po_number }}
-                </li>
-                {% endfor %}
-            </ul>
->>>>>>> 6580c249
         </section>
         {% endfor %}
 
@@ -401,4 +234,41 @@
 
 <p><a href="{% url 'home' %}">Back to Home</a></p>
 
+{% if query %}
+<script>
+(function() {
+    // Get the search query
+    const searchQuery = "{{ query|escapejs }}";
+
+    if (!searchQuery) return;
+
+    // Function to highlight text in a node
+    function highlightText(node) {
+        if (node.nodeType === 3) { // Text node
+            const text = node.nodeValue;
+            const regex = new RegExp(`(${searchQuery.replace(/[.*+?^${}()|[\]\\]/g, '\\$&')})`, 'gi');
+
+            if (regex.test(text)) {
+                const span = document.createElement('span');
+                span.innerHTML = text.replace(regex, '<mark class="search-highlight">$1</mark>');
+                node.parentNode.replaceChild(span, node);
+
+                // Merge adjacent text nodes
+                span.normalize();
+            }
+        } else if (node.nodeType === 1 && node.nodeName !== 'SCRIPT' && node.nodeName !== 'STYLE' && node.nodeName !== 'MARK') {
+            // Element node (but not script, style, or mark tags)
+            Array.from(node.childNodes).forEach(highlightText);
+        }
+    }
+
+    // Get the main content area and highlight
+    const mainContent = document.querySelector('main');
+    if (mainContent) {
+        highlightText(mainContent);
+    }
+})();
+</script>
+{% endif %}
+
 {% endblock %}